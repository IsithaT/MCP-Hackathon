import api_client
import json
from datetime import datetime, timedelta
import hashlib
import psycopg2
import psycopg2.extras
import os
from dotenv import load_dotenv
from apscheduler.schedulers.background import BackgroundScheduler
from apscheduler.triggers.interval import IntervalTrigger
from apscheduler.triggers.date import DateTrigger
import time
import threading
import asyncio
from apscheduler.schedulers.asyncio import AsyncIOScheduler

# Load environment variables from .env file
load_dotenv(override=True)


def connect_to_db():
    """
    Connect to the PostgreSQL database using environment variables.
    Returns a connection object.
    """
    db_password = os.getenv("DB_PASSWORD")
    if not db_password:
        raise ValueError(
            "Database password not found in environment variables. Please set DB_PASSWORD."
        )
    return psycopg2.connect(
        host="aws-0-us-west-1.pooler.supabase.com",
        port=6543,
        database="postgres",
        user="postgres.rivuplskngyevyzlshuh",
        password=db_password,
        cursor_factory=psycopg2.extras.DictCursor,
    )


def validate_api_configuration(
    mcp_api_key,
    name,
    description,
    method,
    base_url,
    endpoint,
    param_keys_values,
    header_keys_values,
    additional_params,
    schedule_interval_minutes,
    stop_after_hours,
    start_at,
):
    """
    TOOL: Validate and store API configuration for monitoring.

    PURPOSE: Test an API endpoint and store the configuration if successful. This is STEP 1
    of the monitoring setup process. If validation fails, retry with corrected parameters.    If successful, use the returned config_id in activate_monitoring() function.

    CRITICAL: Even if success=True, you MUST manually check the 'sample_response' field
    before proceeding to activate_monitoring(). The API call may return success=True but contain
    error messages (like "401 Unauthorized", "Invalid API key", etc.) in the sample_response.

    WORKFLOW:
    1. Call this function to validate API configuration
    2. If success=False: Fix parameters and retry this function
    3. If success=True: MANUALLY INSPECT the 'sample_response' field for errors
    4. If sample_response contains error messages: Fix API parameters and retry validation
    5. If sample_response looks valid: Use config_id in activate_monitoring() to activate monitoring

    Parameters:
    - mcp_api_key: MCP API key serves as user identifier
    - name: User-friendly name for the monitoring task
    - description: Description of what is being monitored
    - method: HTTP method (GET, POST, PUT, DELETE)
    - base_url: The base URL of the API
    - endpoint: The specific API endpoint
    - param_keys_values: Parameter key-value pairs, one per line
    - header_keys_values: Header key-value pairs, one per line
    - additional_params: Optional JSON string for complex parameters
    - schedule_interval_minutes: Minutes between calls
    - stop_after_hours: Hours after which to stop (max 168 = 1 week)
    - start_at: When to start the monitoring (datetime string or None for immediate)

    Input Examples:

    1. Simple GET request to monitor stock price:
        mcp_api_key: "your_mcp_key_here"
        name: "NVDA Stock Price"
        description: "Monitor NVIDIA stock price every 30 minutes"
        method: "GET"
        base_url: "https://api.example.com"
        endpoint: "stocks/NVDA"
        param_keys_values: "symbol: NVDA\ninterval: 1min"
        header_keys_values: "Authorization: Bearer your_token"
        additional_params: "{}"
        schedule_interval_minutes: 30
        stop_after_hours: 24
        start_at: ""

    2. API with complex parameters:
        mcp_api_key: "your_mcp_key_here"
        name: "Weather Alert Monitor"
        description: "Monitor severe weather alerts"
        method: "POST"
        base_url: "https://api.weather.com"
        endpoint: "alerts"
        param_keys_values: "lat: 40.7128\nlon: -74.0060"
        header_keys_values: "X-API-Key: weather_key\nContent-Type: application/json"
        additional_params: '{"severity": ["severe", "extreme"], "types": ["tornado", "hurricane"]}'
        schedule_interval_minutes: 15
        stop_after_hours: 48
        start_at: "2024-06-15 09:00:00"

    Returns:
    - Dictionary with success status, config_id (needed for setup_scheduler), message, and sample_response

    Example return:
    {
        "success": True,
        "config_id": 123,
        "message": "API call tested and stored successfully",
        "sample_response": {...},
        "stop_at": "2025-06-11T12:00:00Z",
        "start_at": "2025-06-04T12:00:00Z"
    }

    NEXT STEP: If success=True, call activate_monitoring(config_id, mcp_api_key) to activate monitoring
    """
    try:
        # Validate input parameters
        if not mcp_api_key or not mcp_api_key.strip():
            return {
                "success": False,
                "message": "MCP API key is required",
                "config_id": None,
            }

        if not name or not name.strip():
            return {
                "success": False,
                "message": "Monitoring name is required",
                "config_id": None,
            }

        if not base_url or not base_url.strip():
            return {
                "success": False,
                "message": "Base URL is required",
                "config_id": None,
            }

        if not method or method not in ["GET", "POST", "PUT", "DELETE"]:
            return {
                "success": False,
                "message": "Valid HTTP method is required (GET, POST, PUT, DELETE)",
                "config_id": None,
            }

        if (
            not isinstance(schedule_interval_minutes, (int, float))
            or schedule_interval_minutes <= 0
            or schedule_interval_minutes > 1440
        ):
            return {
                "success": False,
                "message": "Schedule interval must be between 0 and 1440 minutes",
                "config_id": None,
            }

        if (
            not isinstance(stop_after_hours, (int, float))
            or stop_after_hours < 1
            or stop_after_hours > 168
        ):
            return {
                "success": False,
                "message": "Stop after hours must be between 1 and 168 hours (1 week max)",
                "config_id": None,
            }

        # Validate start_at if provided
        if start_at:
            try:
                parsed_start_time = datetime.fromisoformat(
                    start_at.replace("Z", "+00:00")
                )
                if parsed_start_time < datetime.now():
                    return {
                        "success": False,
                        "message": "Start time cannot be in the past",
                        "config_id": None,
                    }
            except ValueError:
                return {
                    "success": False,
                    "message": "Invalid start time format",
                    "config_id": None,
                }
        else:
            parsed_start_time = datetime.now()  # Test the API call
        result = api_client.call_api(
            method=method,
            base_url=base_url,
            endpoint=endpoint,
            param_keys_values=param_keys_values,
            header_keys_values=header_keys_values,
            additional_params=additional_params,
        )

        # Check if the API call failed
        if isinstance(result, str) and result.startswith("Error"):
            return {
                "success": False,
                "message": f"API call test failed: {result}",
                "config_id": None,
            }

        # Generate unique config ID and calculate timestamps
        config_str = (
            f"{mcp_api_key}_{name}_{base_url}_{endpoint}_{datetime.now().timestamp()}"
        )
        config_id = int(hashlib.md5(config_str.encode()).hexdigest()[:7], 16)

        # Calculate timestamps
        created_at = datetime.now()
        stop_at = parsed_start_time + timedelta(hours=float(stop_after_hours))

        # Store configuration
        try:
            conn = connect_to_db()
            cur = conn.cursor()

            cur.execute(
                """
                INSERT INTO api_configurations (
                config_id, mcp_api_key, name, description, method,
                base_url, endpoint, params, headers, additional_params,
                is_active, schedule_interval_minutes, start_at, stop_at, created_at
                ) VALUES (
                %s, %s, %s, %s, %s, %s, %s, %s, %s, %s,
                %s, %s, %s, %s, %s
                )
                """,
                (
                    config_id,
                    mcp_api_key,
                    name,
                    description,
                    method,
                    base_url,
                    endpoint,
                    json.dumps(api_client.parse_key_value_string(param_keys_values)),
                    json.dumps(api_client.parse_key_value_string(header_keys_values)),
                    additional_params,
                    False,
                    float(schedule_interval_minutes),
                    parsed_start_time,
                    stop_at.isoformat(),
                    created_at,
                ),
            )

            conn.commit()
            cur.execute("SELECT * FROM api_configurations WHERE id = %s", (config_id,))
            rows = cur.fetchall()
            for row in rows:
                print(row)

            conn.close()
            cur.close()

        except Exception as db_error:
            return {
                "success": False,
                "message": f"Database error: {str(db_error)}",
                "config_id": None,
            }

        # Return success response
        return {
            "success": True,
            "config_id": config_id,
            "message": f"API call tested, validated, and stored successfully for '{name}'. Make sure to review the message manually before activating monitoring. Use this config_id in activate_monitoring() to activate monitoring.",
            "sample_response": (
                json.loads(result)
                if result.startswith("{") or result.startswith("[")
                else result
            ),
            "start_at": parsed_start_time.isoformat(),
            "stop_at": stop_at.isoformat(),
            "schedule_interval_minutes": schedule_interval_minutes,
        }

    except Exception as e:
        return {
            "success": False,
            "message": f"Validation failed with error: {str(e)}",
            "config_id": None,
        }


async def activate_monitoring(config_id, mcp_api_key):
    """
    TOOL: Activate periodic monitoring for a validated API configuration.

    PURPOSE: Start automated recurring API calls based on a previously validated configuration.
    This is STEP 2 of the monitoring setup process.

    PREREQUISITE: Must call validate_api_configuration() first and obtain a config_id from successful validation. Make sure that the sample_response is what you expect
    to see before proceeding with this function.

    WORKFLOW:
    1. First call validate_api_configuration() to get config_id
    2. If validation successful, call this function with the config_id
    3. Monitoring will run automatically according to the validated schedule

    Parameters:
    - config_id: The ID from successful validate_api_configuration() execution (required)
    - mcp_api_key: User's MCP API key for verification (must match validation step)

    Input Examples:

    1. Activate scheduler for stock monitoring:
        config_id: 123456789
        mcp_api_key: "your_mcp_key_here"

    2. Activate scheduler for weather alerts:
        config_id: 987654321
        mcp_api_key: "your_mcp_key_here"

    NOTE: The config_id must be obtained from a successful validate_api_configuration() response.
    The mcp_api_key must match the one used during validation.

    Returns:
    - Dictionary with success status and scheduling details

    Example return:
    {
        "success": True,
        "message": "Scheduler activated for 'NVDA Stock Price'",
        "config_id": 123,
        "schedule_interval_minutes": 20,
        "stop_at": "2025-06-11T12:00:00Z",
        "next_call_at": "2025-06-04T12:20:00Z"
    }

    ERROR HANDLING: If config_id not found or invalid, returns success=False with error message
    """

    #need to extract 
    '''
    mcp_api_key,
    name,
    description,
    method,
    base_url,
    endpoint,
    param_keys_values,
    header_keys_values,
    additional_params,
    schedule_interval_minutes,
    stop_after_hours,
    time_to_start,
    this
    '''

    # using time_to_start, schedule_interval_minutes, and stop_after_hours
    #label using name and description
    


    #attempt to create the scheduler
    try:
        conn = connect_to_db()
<<<<<<< HEAD
        cur = conn.cursor()
        cur.execute("SELECT * FROM api_configurations WHERE config_id = %s", (config_id,))
        config_row = cur.fetchone()
        if not config_row:
            conn.close()
            return {
                "success": False,
                "message": "Invalid config_id",
                "config_id": config_id,
            }
        config = dict(config_row)
        if config["mcp_api_key"] != mcp_api_key:
            conn.close()
            return {
                "success": False,
                "message": "Invalid mcp_api_key. You are not authorized to activate this configuration.",
                "config_id": config_id,
            }
        # Extract scheduling parameters
        name = config.get("name", "Unknown")
        schedule_interval_minutes = config.get("schedule_interval_minutes", 20)
        stop_at = config.get("stop_at")
        start_at = config.get("time_to_start")
        if not start_at:
            start_at = datetime.now()
        else:
            if not isinstance(start_at, datetime):
                start_at = datetime.fromisoformat(str(start_at))
        if not stop_at:
            stop_at = start_at + timedelta(hours=config.get("stop_after_hours", 24))
        else:
            if not isinstance(stop_at, datetime):
                stop_at = datetime.fromisoformat(str(stop_at))
        # Dummy function to be scheduled
        def dummy_job():
            now = datetime.now()
            next_call = now + timedelta(minutes=schedule_interval_minutes)
            return {
                "success": True,
                "message": f"Scheduler activated for '{name}'",
                "config_id": config_id,
                "schedule_interval_minutes": schedule_interval_minutes,
                "stop_at": stop_at.isoformat(),
                "next_call_at": next_call.isoformat(),
            }
        # Setup AsyncIO scheduler
        scheduler = AsyncIOScheduler()
        # Schedule the dummy job
        scheduler.add_job(
            dummy_job,
            'interval',
            minutes=schedule_interval_minutes,
            start_date=start_at,
            end_date=stop_at,
            id=f"monitor_{config_id}"
        )
        scheduler.start()
=======
>>>>>>> a8b8ea2f
        conn.close()
        return {
            "success": True,
            "message": f"Scheduler activated for '{name}'",
            "config_id": config_id,
            "schedule_interval_minutes": schedule_interval_minutes,
            "stop_at": stop_at.isoformat(),
            "next_call_at": (start_at + timedelta(minutes=schedule_interval_minutes)).isoformat(),
        }
    except Exception as e:
        return {
            "success": False,
            "message": f"Failed to create scheduler: {str(e)}",
            "config_id": config_id,
        }


def retrieve_monitored_data(config_id, mcp_api_key, mode="summary"):
    """
    TOOL: Retrieve monitored data for a specific API configuration.

    PURPOSE: Fetch the latest monitored data for a given configuration ID.
    This is STEP 3 of the monitoring setup process.

    PREREQUISITE: Must call validate_api_configuration() first and obtain a config_id from successful validation, then activate_monitoring() to start monitoring.

    This function can be called at any time after monitoring activation to retrieve the latest data collected by the monitoring system.    Parameters:
    - config_id: The ID of the API configuration to retrieve data for (required)
    - mcp_api_key: User's MCP API key for verification (must match validation step)
    - mode: Data return mode - "summary" (LLM-optimized), "details" (full responses, minimal metadata), "full" (everything)

    Input Examples:
    1. Retrieve data for stock monitoring:
        config_id: 123456789
        mcp_api_key: "your_mcp_key_here"

    2. Retrieve data for weather alerts:
        config_id: 987654321
        mcp_api_key: "your_mcp_key_here"    Returns:
    - Dictionary with monitoring status in one of three formats based on mode parameter

    SUMMARY mode (LLM-optimized, default):
    {
        "success": True,
        "config_name": "Weather Alert Monitor",
        "summary": {
            "status": "active",  // "active", "inactive"
            "health": "good",    // "good", "degraded", "no_data"
            "calls_made": 15,
            "success_rate": 93.3,
            "last_call": "2025-06-05T15:20:00",
            "last_success": "2025-06-05T15:20:00"
        },
        "recent_calls": [
            {
                "timestamp": "2025-06-05T15:20:00",
                "success": true,
                "error": null,
                "response_preview": "{'alerts': [{'type': 'tornado'}]}..."  // truncated
            }
            // ... up to 5 most recent calls
        ],
        "full_data_available": 15,
        "monitoring_details": {
            "interval_minutes": 20,
            "is_finished": false
        }
    }

    DETAILS mode (full responses, minimal metadata):
    {
        "success": True,
        "config_name": "Weather Alert Monitor",
        "status": "active",
        "calls_made": 15,
        "success_rate": 93.3,
        "recent_responses": [
            {
                "timestamp": "2025-06-05T15:20:00",
                "success": true,
                "response_data": {...},  // full response data
                "error": null
            }
            // ... up to 10 most recent calls with full responses
        ]
    }

    FULL mode (everything):
    {
        "success": True,
        "config_name": "Weather Alert Monitor",
        "config_description": "Monitor severe weather alerts",
        "is_active": True,
        "is_finished": False,
        "progress": {...},
        "schedule_info": {...},
        "data": [...]  // all historical data
    }

    Error return format:
    {
        "success": False,
        "message": "Invalid config_id or mcp_api_key"
    }
    ERROR HANDLING: If config_id not found or invalid, returns success=False with error message
    """
    try:
        conn = connect_to_db()
        cur = conn.cursor()
        cur.execute(
            "SELECT * FROM api_configurations WHERE config_id = %s", (config_id,)
        )
        config_row = cur.fetchone()

        if not config_row:
            conn.close()
            return {
                "success": False,
                "message": "Invalid config_id",
                "data": [],
            }

        config = dict(config_row)
        print(f"Retrieved config: {config}")

        if config["mcp_api_key"] != mcp_api_key:
            conn.close()
            return {
                "success": False,
                "message": "Invalid mcp_api_key. You are not authorized to access this configuration.",
                "data": [],
            }

        # Query the api_call_results table for monitored data
        cur.execute(
            "SELECT * FROM api_call_results WHERE config_id = %s ORDER BY called_at DESC",
            (config_id,),
        )
        monitored_data_rows = cur.fetchall()

        # Convert rows to dictionaries and format timestamps
        monitored_data = []
        for row in monitored_data_rows:
            row_dict = dict(row)
            # Format the timestamp for better readability
            if row_dict.get("called_at"):
                row_dict["called_at"] = row_dict["called_at"].isoformat()
            monitored_data.append(row_dict)

        # Check if monitoring is finished
        now = datetime.now()
        stop_at_time = config.get("stop_at")
        if stop_at_time:
            if hasattr(stop_at_time, "replace"):
                stop_at = stop_at_time
            else:
                stop_at = datetime.fromisoformat(
                    str(stop_at_time).replace("Z", "+00:00")
                )
            is_finished = now > stop_at
        else:
            is_finished = False

        # Calculate progress statistics
        total_expected_calls = 0
        if config.get("start_at") and config.get("schedule_interval_minutes"):
            start_time = config["start_at"]
            if hasattr(start_time, "replace"):
                start_dt = start_time
            else:
                start_dt = datetime.fromisoformat(str(start_time))

            elapsed_minutes = (now - start_dt).total_seconds() / 60
            if elapsed_minutes > 0:
                total_expected_calls = max(
                    1, int(elapsed_minutes / float(config["schedule_interval_minutes"]))
                )

        # Get success/failure counts
        successful_calls = len(
            [d for d in monitored_data if d.get("is_successful", False)]
        )
        failed_calls = len(
            [d for d in monitored_data if not d.get("is_successful", True)]
        )
        total_calls = len(
            monitored_data
        )  # Create simplified summary for LLM consumption
        summary = {
            "status": (
                "active"
                if config.get("is_active", False) and not is_finished
                else "inactive"
            ),
            "health": (
                "good"
                if total_calls > 0 and (successful_calls / total_calls) > 0.8
                else "degraded" if total_calls > 0 else "no_data"
            ),
            "calls_made": total_calls,
            "success_rate": (
                round(successful_calls / total_calls * 100, 1) if total_calls > 0 else 0
            ),
            "last_call": monitored_data[0]["called_at"] if monitored_data else None,
            "last_success": next(
                (d["called_at"] for d in monitored_data if d.get("is_successful")), None
            ),
        }

        # Handle different return modes
        if mode == "full":
            # Return complete detailed data (original detailed format)
            return {
                "success": True,
                "message": f"Full data retrieved for config_id {config_id}",
                "config_name": config.get("name", "Unknown"),
                "config_description": config.get("description", ""),
                "is_active": config.get("is_active", False),
                "is_finished": is_finished,
                "progress": {
                    "total_calls": total_calls,
                    "successful_calls": successful_calls,
                    "failed_calls": failed_calls,
                    "expected_calls": total_expected_calls,
                    "success_rate": (
                        round(successful_calls / total_calls * 100, 2)
                        if total_calls > 0
                        else 0
                    ),
                },
                "schedule_info": {
                    "interval_minutes": config.get("schedule_interval_minutes"),
                    "start_at": (
                        config.get("start_at").isoformat()
                        if config.get("start_at")
                        else None
                    ),
                    "stop_at": (
                        config.get("stop_at").isoformat()
                        if config.get("stop_at")
                        else None
                    ),
                },
                "data": monitored_data,
            }

        elif mode == "details":
            # Return full response data but minimal metadata (up to 10 recent calls)
            recent_responses = []
            for item in monitored_data[:10]:  # Last 10 calls with full responses
                recent_responses.append(
                    {
                        "timestamp": item["called_at"],
                        "success": item.get("is_successful", False),
                        "response_data": item.get(
                            "response_data"
                        ),  # Full response data
                        "error": (
                            item.get("error_message")
                            if not item.get("is_successful")
                            else None
                        ),
                    }
                )

            return {
                "success": True,
                "config_name": config.get("name", "Unknown"),
                "status": summary["status"],
                "calls_made": total_calls,
                "success_rate": summary["success_rate"],
                "recent_responses": recent_responses,
            }

        else:  # mode == "summary" (default)
            # Get recent data (last 5 calls) with essential info only
            recent_data = []
            for item in monitored_data[:5]:  # Only last 5 calls
                recent_data.append(
                    {
                        "timestamp": item["called_at"],
                        "success": item.get("is_successful", False),
                        "error": (
                            item.get("error_message")
                            if not item.get("is_successful")
                            else None
                        ),
                        "response_preview": (
                            str(item.get("response_data", ""))[:100] + "..."
                            if item.get("response_data")
                            else None
                        ),
                    }
                )

            return {
                "success": True,
                "config_name": config.get("name", "Unknown"),
                "summary": summary,
                "recent_calls": recent_data,
                "full_data_available": len(monitored_data),
                "monitoring_details": {
                    "interval_minutes": config.get("schedule_interval_minutes"),
                    "is_finished": is_finished,
                },
            }
    except Exception as e:
        return {
            "success": False,
            "message": f"Database connection failed: {str(e)}",
            "data": [],
        }

## testing
if __name__ == "__main__":
    validation_response = validate_api_configuration(
        mcp_api_key="your_api_key",
        name="Dog Facts API",
        description="Monitor random dog facts from a free API",
        method="GET",
        base_url="https://dogapi.dog",
        endpoint="api/v2/facts",
        param_keys_values="",
        header_keys_values="",
        additional_params="{}",
        schedule_interval_minutes=20.5,
        stop_after_hours=24,
        start_at="",
    )
    print(validation_response)
    print()
    print()

    activate_monitoring_response = activate_monitoring(
        config_id=validation_response.get("config_id"),
        mcp_api_key="your_api_key",
    )
    print(activate_monitoring_response)
    print()
    print()

    response = retrieve_monitored_data(
        config_id=activate_monitoring_response.get("config_id"),
        mcp_api_key="your_api_key",
    )
    print(json.dumps(response, indent=2, default=str))

<|MERGE_RESOLUTION|>--- conflicted
+++ resolved
@@ -374,7 +374,6 @@
     #attempt to create the scheduler
     try:
         conn = connect_to_db()
-<<<<<<< HEAD
         cur = conn.cursor()
         cur.execute("SELECT * FROM api_configurations WHERE config_id = %s", (config_id,))
         config_row = cur.fetchone()
@@ -432,8 +431,6 @@
             id=f"monitor_{config_id}"
         )
         scheduler.start()
-=======
->>>>>>> a8b8ea2f
         conn.close()
         return {
             "success": True,
