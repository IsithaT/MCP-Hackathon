--- conflicted
+++ resolved
@@ -378,7 +378,10 @@
 
     ERROR HANDLING: If config_id not found or invalid, returns success=False with error message
     """
-<<<<<<< HEAD
+    try:
+        conn = connect_to_db()
+        # TODO: Implement activation logic here
+        conn.close()
     #get config from database
 
 
@@ -431,19 +434,9 @@
 
     
     # if we get down here something is horribly wrong, we should never get here
-    return {
-        "success": False,
-        "message": "SOMETHING WENT HORRIBLY WRONG, THIS SHOULD NEVER HAPPEN",
-        "config_id": config_id,
-=======
-    try:
-        conn = connect_to_db()
-        # TODO: Implement activation logic here
-        conn.close()
-
         return {
             "success": False,
-            "message": "Function not implemented yet; this is a placeholder.",
+            "message": "SOMETHING WENT HORRIBLY WRONG, THIS SHOULD NEVER HAPPEN",
             "config_id": config_id,
         }
     except Exception as e:
@@ -540,7 +533,6 @@
     {
         "success": False,
         "message": "Invalid config_id or mcp_api_key"
->>>>>>> 7766a85b
     }
     ERROR HANDLING: If config_id not found or invalid, returns success=False with error message
     """
@@ -826,11 +818,6 @@
         stop_after_hours=24,
         time_to_start="",
     )
-<<<<<<< HEAD
-    print(response)
-
-    
-=======
     print(validation_response)
     print()
     print()
@@ -848,4 +835,5 @@
         mcp_api_key="your_api_key",
     )
     print(json.dumps(response, indent=2, default=str))
->>>>>>> 7766a85b
+
+    